/*
 *  Copyright (c) 2014-2016 Samsung Electronics Co., Ltd All Rights Reserved
 *
 *  Contact: Rafal Krypa <r.krypa@samsung.com>
 *
 *  Licensed under the Apache License, Version 2.0 (the "License");
 *  you may not use this file except in compliance with the License.
 *  You may obtain a copy of the License at
 *
 *      http://www.apache.org/licenses/LICENSE-2.0
 *
 *  Unless required by applicable law or agreed to in writing, software
 *  distributed under the License is distributed on an "AS IS" BASIS,
 *  WITHOUT WARRANTIES OR CONDITIONS OF ANY KIND, either express or implied.
 *  See the License for the specific language governing permissions and
 *  limitations under the License
 */
/*
 * @file        cynara.h
 * @author      Rafal Krypa <r.krypa@samsung.com>
 * @brief       Wrapper class for Cynara interface
 */

#pragma once

#include <cynara-client-async.h>
#include <cynara-admin.h>
#include <dpl/exception.h>
#include <string>
#include <vector>
#include <map>
#include <mutex>
#include <thread>
#include <future>

#include <poll.h>
#include <sys/eventfd.h>

#include "security-manager.h"

namespace SecurityManager {

enum class Bucket
{
    PRIVACY_MANAGER,
    MAIN,
    USER_TYPE_ADMIN,
    USER_TYPE_NORMAL,
    USER_TYPE_SECURITY,
    USER_TYPE_GUEST,
    USER_TYPE_SYSTEM,
    ADMIN,
    MANIFESTS_GLOBAL,
    MANIFESTS_LOCAL,
    APPDEFINED
};

class CynaraException
{
public:
    DECLARE_EXCEPTION_TYPE(SecurityManager::Exception, Base)
    DECLARE_EXCEPTION_TYPE(Base, MaxPendingRequests)
    DECLARE_EXCEPTION_TYPE(Base, OutOfMemory)
    DECLARE_EXCEPTION_TYPE(Base, InvalidParam)
    DECLARE_EXCEPTION_TYPE(Base, ServiceNotAvailable)
    DECLARE_EXCEPTION_TYPE(Base, MethodNotSupported)
    DECLARE_EXCEPTION_TYPE(Base, OperationNotAllowed)
    DECLARE_EXCEPTION_TYPE(Base, OperationFailed)
    DECLARE_EXCEPTION_TYPE(Base, BucketNotFound)
    DECLARE_EXCEPTION_TYPE(Base, UnknownError)
    DECLARE_EXCEPTION_TYPE(Base, ConfigurationError)
    DECLARE_EXCEPTION_TYPE(Base, InvalidCommandlineParam)
    DECLARE_EXCEPTION_TYPE(Base, BufferTooShort)
    DECLARE_EXCEPTION_TYPE(Base, DatabaseCorrupted)
};

struct CynaraAdminPolicy : cynara_admin_policy
{
    enum class Operation {
        Deny = CYNARA_ADMIN_DENY,
        Allow = CYNARA_ADMIN_ALLOW,
        Delete = CYNARA_ADMIN_DELETE,
        Bucket = CYNARA_ADMIN_BUCKET,
    };

    CynaraAdminPolicy();

    CynaraAdminPolicy(const std::string &client, const std::string &user,
        const std::string &privilege, int operation,
        const std::string &bucket = std::string(CYNARA_ADMIN_DEFAULT_BUCKET));

    CynaraAdminPolicy(const std::string &client, const std::string &user,
        const std::string &privilege, const std::string &goToBucket,
        const std::string &bucket = std::string(CYNARA_ADMIN_DEFAULT_BUCKET));

    /* Don't provide copy constructor, it would cause pointer trouble. */
    CynaraAdminPolicy(const CynaraAdminPolicy &that) = delete;

    /* Move constructor is the way to go. */
    CynaraAdminPolicy(CynaraAdminPolicy &&that);
    CynaraAdminPolicy& operator=(CynaraAdminPolicy &&that);

    ~CynaraAdminPolicy();
};

class CynaraAdmin
{
public:

    typedef std::map<Bucket, const std::string > BucketsMap;
    static BucketsMap Buckets;

    typedef  std::map<int, std::string> TypeToDescriptionMap;
    typedef  std::map<std::string, int> DescriptionToTypeMap;

    virtual ~CynaraAdmin();
    CynaraAdmin();

    /**
     * Update Cynara policies.
     * Caller must have permission to access Cynara administrative socket.
     *
     * @param policies vector of CynaraAdminPolicy objects to send to Cynara
     */
    void setPolicies(const std::vector<CynaraAdminPolicy> &policies);

    /**
     * Update Cynara policies for the application and the user.
     * Difference will be calculated, removing old unneeded privileges and
     * adding new, previously not enabled privileges.
     * Caller must have permission to access Cynara administrative socket.
     *
     * @param label application Smack label
     * @param global true if it's a global or preloaded installation
     * @param uid user identifier
     * @param privileges currently enabled privileges
     * @param oldAppDefinedPrivileges old privileges defined by application
     * @param newAppDefinedPrivileges new privileges defined by application
     * @param policyRemove true while application deinstallation
     */
<<<<<<< HEAD
    void UpdateAppPolicy(const std::string &label, bool global, uid_t uid,
        const std::vector<std::string> &privileges,
        const std::vector<std::pair<std::string, int>> &oldAppDefinedPrivileges,
        const std::vector<std::pair<std::string, int>> &newAppDefinedPrivileges,
        bool policyRemove = false);
=======
    void updateAppPolicy(const std::string &label, bool global, uid_t uid,
        const std::vector<std::string> &privileges);
>>>>>>> 66a22f0d

    /**
     * Fetch Cynara policies for the application and the user.
     * Caller must have permission to access Cynara administrative socket.
     *
     * @param[in] label application Smack label
     * @param[in] user user identifier
     * @param[out] privileges currently enabled privileges
     */
    void getAppPolicy(const std::string &label, const std::string &user,
        std::vector<std::string> &privileges);

    /**
     * Depending on user type, create link between MAIN bucket and appropriate
     * USER_TYPE_* bucket for newly added user uid to apply permissions for that
     * user type.
     * @throws CynaraException::InvalidParam.
     *
     * @param uid new user uid
     * @param userType type as enumerated in security-manager.h
     */
    void userInit(uid_t uid, security_manager_user_type userType);

    /**
     * List all users registered in Cynara
     *
     * @param listOfUsers empty vector for list of users
     */
    void listUsers(std::vector<uid_t> &listOfUsers);

    /**
     * Removes all entries for a user from cynara database
     *
     * @param uid removed user uid
     */
    void userRemove(uid_t uid);

    /**
     * Returns user type of given uid
     *
     * @param[in] uid uid to check
     *
     * @return security_manager_user_type for given uid or SM_USER_TYPE_NONE if user not found
     *
     */
    security_manager_user_type getUserType(uid_t uid);

    /**
     * List Cynara policies that match selected criteria in given bucket.
     *
     * @param bucketName name of the bucket to search policies in
     * @param label string with label of app to match in search
     * @param user user string to match in search
     * @param privilege privilege string to match in search
     * @param policies empty vector for results of policies filtering.
     *
     */
    void listPolicies(const std::string &bucketName,
        const std::string &label,
        const std::string &user,
        const std::string &privilege,
        std::vector<CynaraAdminPolicy> &policies);

    /**
     * Wrapper for Cynara API function cynara_admin_list_policies_descriptions.
     * It collects all policies descriptions, extracts names
     * of policies and returns as std strings. Caller is responsible for clearing
     * vector passed as argument.
     *
     * @param policiesDescriptions empty vector for policies descriptions.
     */
    void listPoliciesDescriptions(std::vector<std::string> &policiesDescriptions);

    /**
     * Function translates internal Cynara policy type integer to string
     * description. Descriptions are retrieved from Cynara using
     * ListPoliciesDescriptions() function. Caller can force refetching of
     * descriptions list from Cynara on each call.
     *
     * @throws std::out_of_range
     *
     * @param policyType Cynara policy result type.
     * @param forceRefresh switch to force refetching of descriptions from Cynara.
     */
    std::string convertToPolicyDescription(const int policyType, bool forceRefresh = false);

    /**
     * Function translates Cynara policy result string
     * description to internal Cynara policy type integer.
     * Descriptions are retrieved from Cynara using
     * ListPoliciesDescriptions() function. Caller can force refetching of
     * descriptions list from Cynara on each call.
     *
     * @throws std::out_of_range
     *
     * @param policy Cynara policy result string description.
     * @param forceRefresh switch to force refetching of descriptions from Cynara.
     */
    int convertToPolicyType(const std::string &policy, bool forceRefresh = false);

    /**
     * Ask Cynara for permission starting the search at specified bucket.
     * Essentialy a wrapper on cynara_admin_check.
     *
     * @param label application Smack label
     * @param privilege privilege string to match in search
     * @param user user string to match in search
     * @param bucket name of the bucket to search policies in
     * @param result integer to return policy result
     * @param resultExtra string to return additional information about policy
     *        result. If result is Bucket then resultExtra is the name of
     *        bucket.
     * @param recursive flag to indicate if check should be done recursively in
     *        all buckets linked with bucket provided
     */
    void check(const std::string &label,
        const std::string &user,
        const std::string &privilege,
        const std::string &bucket,
        int &result,
        std::string &resultExtra,
        const bool recursive);

    /**
     * Get current policy level for privilege-manager functionality
     * Returns current policy value for given application, user and privilege
     * identifiers.
     *
     * @param label application Smack label
     * @param user user identifier (uid)
     * @param privilege privilege identifier
     * @return current policy value
     */
    int getPrivilegeManagerCurrLevel(const std::string &label, const std::string &user,
        const std::string &privilege);

    /**
     * Get maximum policy level for privilege-manager functionality
     * Returns maximum possible policy value for given application, user and privilege
     * identifiers. The maximum limit is imposed by other policy settings that are
     * currently in place.
     *
     * @param label application Smack label
     * @param user user identifier (uid)
     * @param privilege privilege identifier
     * @return maximum policy value for PRIVACY_MANAGER bucket
     */
    int getPrivilegeManagerMaxLevel(const std::string &label, const std::string &user,
        const std::string &privilege);

private:
    /**
     * Empty bucket using filter - matching rules will be removed
     *
     * @param bucketName name of the bucket to be emptied
     * @param recursive flag to remove privileges recursively
     * @param client client name
     * @param user user name
     * @param privilege privilege name
     */
    void emptyBucket(const std::string &bucketName, bool recursive,
        const std::string &client, const std::string &user, const std::string &privilege);

    /**
     * Get Cynara policies result descriptions and cache them in std::map
     *
     * @param forceRefresh true if you want to reinitialize mappings
     */
    void fetchCynaraPolicyDescriptions(bool forceRefresh = false);

    /**
     * Calculate actual Cynara policy based on application data & previous policy
     *
     * @param label application identifier
     * @param user user for which we are calculating the policy
     * @param privileges new privileges for which policy is being calculated
     * @param bucket bucket to which the policy will be set
     * @param policyToSet policy effect to be set
     * @param oldPolicies old policy (input/output parameter)
     * @param policies current policy (input/output parameter)
     */
    void calculatePolicies(const std::string &label, const std::string &user,
                           const std::vector<std::string> &privileges,
                           const std::string &bucket, int policyToSet,
                           std::vector<CynaraAdminPolicy> &oldPolicies,
                           std::vector<CynaraAdminPolicy> &policies);

    static TypeToDescriptionMap s_typeToDescription;
    static DescriptionToTypeMap s_descriptionToType;

    struct cynara_admin *m_cynaraAdmin;
    bool m_policyDescriptionsInitialized;
};

class Cynara
{
public:
    Cynara();
    ~Cynara();

    /**
     * Ask Cynara for permission.
     *
     * @param label application Smack label
     * @param privilege privilege identifier
     * @param user user identifier (uid)
     * @param session session identifier
     * @return true if access is permitted, false if denied
     */
    bool check(const std::string &label, const std::string &privilege,
        const std::string &user, const std::string &session);

private:
    static const int CACHE_SIZE = 100;

    void statusCallback(int oldFd, int newFd, cynara_async_status status);

    static void statusCallback(int oldFd, int newFd,
        cynara_async_status status, void *ptr);

    static void responseCallback(cynara_check_id checkId,
        cynara_async_call_cause cause, int response, void *ptr);

    void run();

    void threadNotifyPut();
    void threadNotifyGet();

    cynara_async *m_cynara;
    std::mutex m_mutex;
    std::thread m_thread;

    const int m_eventFd;
    std::atomic<int> m_cynaraFd;
    std::atomic<short> m_cynaraFdEvents;
    std::atomic<bool> m_terminate;
};

} // namespace SecurityManager<|MERGE_RESOLUTION|>--- conflicted
+++ resolved
@@ -138,16 +138,11 @@
      * @param newAppDefinedPrivileges new privileges defined by application
      * @param policyRemove true while application deinstallation
      */
-<<<<<<< HEAD
-    void UpdateAppPolicy(const std::string &label, bool global, uid_t uid,
+    void updateAppPolicy(const std::string &label, bool global, uid_t uid,
         const std::vector<std::string> &privileges,
         const std::vector<std::pair<std::string, int>> &oldAppDefinedPrivileges,
         const std::vector<std::pair<std::string, int>> &newAppDefinedPrivileges,
         bool policyRemove = false);
-=======
-    void updateAppPolicy(const std::string &label, bool global, uid_t uid,
-        const std::vector<std::string> &privileges);
->>>>>>> 66a22f0d
 
     /**
      * Fetch Cynara policies for the application and the user.
